--- conflicted
+++ resolved
@@ -24,11 +24,7 @@
         ToBitsBEGadget,
     },
 };
-<<<<<<< HEAD
-use snarkvm_fields::{Field, FpParameters, PrimeField, ToConstraintField};
-=======
 use snarkvm_fields::{Field, FieldParameters, PrimeField, ToConstraintField};
->>>>>>> 43895b6f
 use snarkvm_r1cs::{errors::SynthesisError, ConstraintSystem};
 
 use core::borrow::Borrow;

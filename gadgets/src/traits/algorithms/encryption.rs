--- conflicted
+++ resolved
@@ -40,17 +40,6 @@
         + Clone
         + Sized
         + Debug;
-    type CiphertextGadget: AllocGadget<Vec<E::Text>, F>
-        + ToBytesBEGadget<F>
-        + ToBytesLEGadget<F>
-        + EqGadget<F>
-        + Clone
-        + Sized
-        + Debug;
-<<<<<<< HEAD
-=======
-    type PlaintextGadget: AllocGadget<Vec<E::Text>, F> + EqGadget<F> + Clone + Sized + Debug;
->>>>>>> 50b788f4
     type RandomnessGadget: AllocGadget<E::Randomness, F> + Clone + Sized + Debug;
 
     fn check_public_key_gadget<CS: ConstraintSystem<F>>(

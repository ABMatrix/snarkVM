--- conflicted
+++ resolved
@@ -82,14 +82,6 @@
 pub const MAX_PROVER_SOLUTIONS: usize = 1 << 20; // 1,048,576 prover solutions
 /// The number of blocks per epoch (1 hour).
 pub const NUM_BLOCKS_PER_EPOCH: u32 = 1 << 8; // 256 blocks == ~1 hour
-<<<<<<< HEAD
-/// The maximum number of prover solutions that can be included per block.
-pub const MAX_NUM_PROOFS: usize = 1 << 20; // 1,048,576
-
-/// The coinbase puzzle degree.
-pub const COINBASE_PUZZLE_DEGREE: u32 = (1 << 13) - 1;
-=======
->>>>>>> e8894ee5
 
 /// The fixed timestamp of the genesis block.
 pub const GENESIS_TIMESTAMP: i64 = 1663718400; // 2022-09-21 00:00:00 UTC

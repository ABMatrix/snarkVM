--- conflicted
+++ resolved
@@ -505,33 +505,21 @@
 
         for transition_id in transaction.transition_ids() {
             // Ensure the transaction ID is not found.
-<<<<<<< HEAD
-            let candidate = execution_store.find_transaction_id(transition_id)?;
-=======
-            let candidate = execution_store.find_transaction_id_from_transition_id(&transition_id).unwrap();
->>>>>>> 882c1064
+            let candidate = execution_store.find_transaction_id_from_transition_id(transition_id).unwrap();
             assert_eq!(None, candidate);
 
             // Insert the execution.
             execution_store.insert(&transaction)?;
 
             // Find the transaction ID.
-<<<<<<< HEAD
-            let candidate = execution_store.find_transaction_id(transition_id)?;
-=======
-            let candidate = execution_store.find_transaction_id_from_transition_id(&transition_id).unwrap();
->>>>>>> 882c1064
+            let candidate = execution_store.find_transaction_id_from_transition_id(transition_id).unwrap();
             assert_eq!(Some(transaction_id), candidate);
 
             // Remove the execution.
             execution_store.remove(&transaction_id)?;
 
             // Ensure the transaction ID is not found.
-<<<<<<< HEAD
-            let candidate = execution_store.find_transaction_id(transition_id)?;
-=======
-            let candidate = execution_store.find_transaction_id_from_transition_id(&transition_id).unwrap();
->>>>>>> 882c1064
+            let candidate = execution_store.find_transaction_id_from_transition_id(transition_id).unwrap();
             assert_eq!(None, candidate);
         }
 

--- conflicted
+++ resolved
@@ -163,21 +163,12 @@
         let commitments: Vec<_> = output_records.iter().take(N::NUM_OUTPUTS as usize).map(Record::commitment).collect();
 
         // Compute the value balance.
-<<<<<<< HEAD
         let mut value_balance = Amount::ZERO;
-        for record in input_records.iter().take(N::NUM_INPUT_RECORDS) {
-            value_balance = value_balance.add(record.value())?;
-        }
-        for record in output_records.iter().take(N::NUM_OUTPUT_RECORDS) {
-            value_balance = value_balance.sub(record.value())?;
-=======
-        let mut value_balance = AleoAmount::ZERO;
         for record in input_records.iter().take(N::NUM_INPUTS as usize) {
-            value_balance = value_balance.add(record.value());
+            value_balance = value_balance + record.value();
         }
         for record in output_records.iter().take(N::NUM_OUTPUTS as usize) {
-            value_balance = value_balance.sub(record.value());
->>>>>>> f3f52fa8
+            value_balance = value_balance - record.value();
         }
 
         // Ensure the value balance matches the fee from the request.
@@ -193,7 +184,7 @@
         let transition_id = Transition::<N>::compute_transition_id(&serial_numbers, &commitments)?;
 
         // Construct the input value commitments.
-        let input_record_values: Vec<AleoAmount> = request.records().iter().map(|x| x.value()).collect();
+        let input_record_values: Vec<Amount> = request.records().iter().map(|x| x.value()).collect();
 
         let mut input_value_commitments = Vec::with_capacity(N::NUM_INPUTS as usize);
         let mut input_value_commitment_randomness = Vec::with_capacity(N::NUM_INPUTS as usize);
@@ -208,7 +199,7 @@
         }
 
         // Construct the output value commitments.
-        let output_record_values: Vec<AleoAmount> = output_records.iter().map(|x| x.value()).collect();
+        let output_record_values: Vec<Amount> = output_records.iter().map(|x| x.value()).collect();
 
         let mut output_value_commitments = Vec::with_capacity(N::NUM_OUTPUTS as usize);
         let mut output_value_commitment_randomness = Vec::with_capacity(N::NUM_OUTPUTS as usize);

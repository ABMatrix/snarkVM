--- conflicted
+++ resolved
@@ -94,8 +94,12 @@
     type OuterBaseField = <Self::OuterCurve as PairingEngine>::Fq;
 
     type InnerSNARK = Groth16<Self::InnerCurve, InnerCircuitVerifierInput<Testnet1Parameters>>;
+    type InnerSNARKGadget = Groth16VerifierGadget<Self::InnerCurve, PairingGadget>;
+
     type OuterSNARK = Groth16<Self::OuterCurve, OuterCircuitVerifierInput<Testnet1Parameters>>;
+
     type ProgramSNARK = Groth16<Self::InnerCurve, ProgramLocalData<Self>>;
+    type ProgramSNARKGadget = Groth16VerifierGadget<Self::InnerCurve, PairingGadget>;
 
     type AccountCommitmentScheme = BHPCompressedCommitment<EdwardsBls12, 33, 48>;
     type AccountCommitmentGadget = BHPCompressedCommitmentGadget<EdwardsBls12, Self::InnerScalarField, EdwardsBls12Gadget, 33, 48>;
@@ -149,10 +153,6 @@
     type SerialNumberNonceCRH = BHPCompressedCRH<EdwardsBls12, 32, 63>;
     type SerialNumberNonceCRHGadget = BHPCompressedCRHGadget<EdwardsBls12, Self::InnerScalarField, EdwardsBls12Gadget, 32, 63>;
 
-    type InnerSNARKGadget = Groth16VerifierGadget<Self::InnerCurve, PairingGadget>;
-    type ProgramSNARK = Groth16<Self::InnerCurve, ProgramLocalData<Self>>;
-    type ProgramSNARKGadget = Groth16VerifierGadget<Self::InnerCurve, PairingGadget>;
-
     dpc_setup!{account_commitment_scheme, ACCOUNT_COMMITMENT_SCHEME, AccountCommitmentScheme, ACCOUNT_COMMITMENT_INPUT} // TODO (howardwu): Rename to "AleoAccountCommitmentScheme0".
     dpc_setup!{account_encryption_scheme, ACCOUNT_ENCRYPTION_SCHEME, AccountEncryptionScheme, ACCOUNT_ENCRYPTION_INPUT} // TODO (howardwu): Rename to "AleoAccountEncryptionScheme0".
     dpc_setup!{account_signature_scheme, ACCOUNT_SIGNATURE_SCHEME, AccountSignatureScheme, ACCOUNT_SIGNATURE_INPUT} // TODO (howardwu): Rename to "AleoAccountSignatureScheme0".
@@ -171,17 +171,9 @@
         static RECORD_COMMITMENT_TREE_PARAMETERS: OnceCell<<Testnet1Parameters as Parameters>::RecordCommitmentTreeParameters> = OnceCell::new();
         RECORD_COMMITMENT_TREE_PARAMETERS.get_or_init(|| Self::RecordCommitmentTreeParameters::from(Self::record_commitment_tree_crh().clone()))
     }
-<<<<<<< HEAD
-=======
 
     /// Returns the program SRS for Aleo applications.
     fn program_srs<R: Rng + CryptoRng>(rng: &mut R) -> Result<SRS<R>> {
         Ok(SRS::CircuitSpecific(rng))
     }
-}
-
-impl Testnet1Components for Testnet1Parameters {
-    type InnerSNARKGadget = Groth16VerifierGadget<Self::InnerCurve, PairingGadget>;
-    type ProgramSNARKGadget = Groth16VerifierGadget<Self::InnerCurve, PairingGadget>;
->>>>>>> f97a5291
 }
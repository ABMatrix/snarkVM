// Copyright (C) 2019-2021 Aleo Systems Inc.
// This file is part of the snarkVM library.

// The snarkVM library is free software: you can redistribute it and/or modify
// it under the terms of the GNU General Public License as published by
// the Free Software Foundation, either version 3 of the License, or
// (at your option) any later version.

// The snarkVM library is distributed in the hope that it will be useful,
// but WITHOUT ANY WARRANTY; without even the implied warranty of
// MERCHANTABILITY or FITNESS FOR A PARTICULAR PURPOSE. See the
// GNU General Public License for more details.

// You should have received a copy of the GNU General Public License
// along with the snarkVM library. If not, see <https://www.gnu.org/licenses/>.

use crate::{
    constraints::{
        ahp::AHPForR1CS,
        proof::ProofVar,
        snark::MarlinSNARK,
        verifier_key::{CircuitVerifyingKeyVar, PreparedCircuitVerifyingKeyVar},
    },
    marlin::{MarlinError, MarlinMode},
    FiatShamirAlgebraicSpongeRng,
    FiatShamirAlgebraicSpongeRngVar,
    FiatShamirRng,
    FiatShamirRngVar,
    PolynomialCommitment,
    PoseidonSponge,
    PoseidonSpongeVar,
    String,
    Vec,
};
<<<<<<< HEAD
use snarkvm_algorithms::{crypto_hash::PoseidonDefaultParametersField, fft::EvaluationDomain};
=======
use core::marker::PhantomData;
use snarkvm_algorithms::fft::EvaluationDomain;
>>>>>>> 50b788f4
use snarkvm_fields::PrimeField;
use snarkvm_gadgets::{
    bits::Boolean,
    nonnative::{params::OptimizationType, NonNativeFieldInputVar, NonNativeFieldVar},
    traits::{algorithms::SNARKVerifierGadget, eq::EqGadget, fields::FieldGadget},
    PrepareGadget,
};
use snarkvm_polycommit::{PCCheckRandomDataVar, PCCheckVar};
use snarkvm_r1cs::{ConstraintSystem, SynthesisError, ToConstraintField};

/// The Marlin verification gadget.
pub struct MarlinVerificationGadget<
    TargetField: PrimeField,
    BaseField: PrimeField,
    PC: PolynomialCommitment<TargetField, BaseField>,
    PCG: PCCheckVar<TargetField, PC, BaseField>,
>(PhantomData<(TargetField, BaseField, PC, PCG)>);

/// Fiat Shamir Algebraic Sponge RNG type
pub type FSA<InnerField, OuterField> = FiatShamirAlgebraicSpongeRng<InnerField, OuterField, PoseidonSponge<OuterField>>;

/// Fiat Shamir Algebraic Sponge RNG Gadget type
pub type FSG<InnerField, OuterField> =
    FiatShamirAlgebraicSpongeRngVar<InnerField, OuterField, PoseidonSponge<OuterField>, PoseidonSpongeVar<OuterField>>;

impl<TargetField, BaseField, PC, PCG, FS, MM, V> SNARKVerifierGadget<MarlinSNARK<TargetField, BaseField, PC, FS, MM, V>>
    for MarlinVerificationGadget<TargetField, BaseField, PC, PCG>
where
    TargetField: PrimeField,
<<<<<<< HEAD
    BaseField: PrimeField + PoseidonDefaultParametersField,
    PC: PolynomialCommitment<TargetField, BaseField>,
=======
    BaseField: PrimeField,
    PC: PolynomialCommitment<TargetField>,
    PC::VerifierKey: ToConstraintField<BaseField>,
    PC::Commitment: ToConstraintField<BaseField>,
>>>>>>> 50b788f4
    PCG: PCCheckVar<TargetField, PC, BaseField>,
    FS: FiatShamirRng<TargetField, BaseField>,
    MM: MarlinMode,
    V: ToConstraintField<TargetField> + Clone,
{
    type InputGadget = NonNativeFieldInputVar<TargetField, BaseField>;
    type PreparedVerificationKeyGadget = PreparedCircuitVerifyingKeyVar<
        TargetField,
        BaseField,
        PC,
        PCG,
        FSA<TargetField, BaseField>,
        FSG<TargetField, BaseField>,
    >;
    type ProofGadget = ProofVar<TargetField, BaseField, PC, PCG>;
    type VerificationKeyGadget = CircuitVerifyingKeyVar<TargetField, BaseField, PC, PCG>;

    fn check_verify<CS: ConstraintSystem<BaseField>>(
        mut cs: CS,
        verification_key: &Self::VerificationKeyGadget,
        input: &Self::InputGadget,
        proof: &Self::ProofGadget,
    ) -> Result<(), SynthesisError> {
        let pvk = verification_key.prepare(cs.ns(|| "prepare vk"))?;
        <Self as SNARKVerifierGadget<MarlinSNARK<TargetField, BaseField, PC, FS, MM, V>>>::prepared_check_verify(
            cs, &pvk, input, proof,
        )
    }

    fn prepared_check_verify<CS: ConstraintSystem<BaseField>>(
        mut cs: CS,
        prepared_verification_key: &Self::PreparedVerificationKeyGadget,
        input: &Self::InputGadget,
        proof: &Self::ProofGadget,
    ) -> Result<(), SynthesisError> {
        let result = Self::prepared_verify(
            cs.ns(|| "prepared_verify"),
            prepared_verification_key,
            &input.val,
            proof,
        )
        .unwrap();
        result.enforce_equal(cs.ns(|| "enforce_verification_correctness"), &Boolean::Constant(true))?;
        Ok(())
    }
}

impl<TargetField, BaseField, PC, PCG> MarlinVerificationGadget<TargetField, BaseField, PC, PCG>
where
    TargetField: PrimeField,
<<<<<<< HEAD
    BaseField: PrimeField + PoseidonDefaultParametersField,
    PC: PolynomialCommitment<TargetField, BaseField>,
=======
    BaseField: PrimeField,
    PC: PolynomialCommitment<TargetField>,
>>>>>>> 50b788f4
    PCG: PCCheckVar<TargetField, PC, BaseField>,
{
    /// The encoding of the protocol name for use as seed.
    pub const PROTOCOL_NAME: &'static [u8] = b"MARLIN-2019";

    /// Verify with an established hashchain initial state.
    pub fn prepared_verify<
        CS: ConstraintSystem<BaseField>,
        PR: FiatShamirRng<TargetField, BaseField>,
        R: FiatShamirRngVar<TargetField, BaseField, PR>,
    >(
        mut cs: CS,
        prepared_verifying_key: &PreparedCircuitVerifyingKeyVar<TargetField, BaseField, PC, PCG, PR, R>,
        public_input: &[NonNativeFieldVar<TargetField, BaseField>],
        proof: &ProofVar<TargetField, BaseField, PC, PCG>,
    ) -> Result<Boolean, MarlinError> {
        let mut fs_rng = prepared_verifying_key.fs_rng.clone();

        eprintln!("before AHP: constraints: {}", cs.num_constraints());

        let public_input = {
            let domain_x = EvaluationDomain::<TargetField>::new(public_input.len() + 1).unwrap();

            let mut new_input = public_input.to_vec();
            new_input.resize(
                core::cmp::max(public_input.len(), domain_x.size() - 1),
                NonNativeFieldVar::<TargetField, BaseField>::Constant(TargetField::zero()),
            );
            new_input
        };

        fs_rng.absorb_nonnative_field_elements(
            cs.ns(|| "initial_absorb_nonnative_field_elements"),
            &public_input,
            OptimizationType::Weight,
        )?;

        let (_, verifier_state) = AHPForR1CS::<TargetField, BaseField, PC, PCG>::verifier_first_round(
            cs.ns(|| "verifier_first_round"),
            prepared_verifying_key.domain_h_size,
            prepared_verifying_key.domain_k_size,
            &mut fs_rng,
            &proof.commitments[0],
            &proof.prover_messages[0].field_elements,
        )?;

        let (_, verifier_state) = AHPForR1CS::<TargetField, BaseField, PC, PCG>::verifier_second_round(
            cs.ns(|| "verifier_second_round"),
            verifier_state,
            &mut fs_rng,
            &proof.commitments[1],
            &proof.prover_messages[1].field_elements,
        )?;

        let verifier_state = AHPForR1CS::<TargetField, BaseField, PC, PCG>::verifier_third_round(
            cs.ns(|| "verifier_third_round"),
            verifier_state,
            &mut fs_rng,
            &proof.commitments[2],
            &proof.prover_messages[2].field_elements,
        )?;

        let mut formatted_public_input = vec![NonNativeFieldVar::one(cs.ns(|| "nonnative_one"))?];
        for elem in public_input.iter().cloned() {
            formatted_public_input.push(elem);
        }

        let lc = AHPForR1CS::<TargetField, BaseField, PC, PCG>::verifier_decision(
            cs.ns(|| "verifier_decision"),
            &formatted_public_input,
            &proof.evaluations,
            verifier_state.clone(),
            &prepared_verifying_key.domain_k_size_gadget,
        )?;

        let (num_opening_challenges, num_batching_rands, comm, query_set, evaluations) =
            AHPForR1CS::<TargetField, BaseField, PC, PCG>::verifier_comm_query_eval_set(
                cs.ns(|| "verifier_comm_query_eval_set"),
                &prepared_verifying_key,
                &proof,
                &verifier_state,
            )?;

        let mut evaluations_labels = Vec::<(String, NonNativeFieldVar<TargetField, BaseField>)>::new();
        for q in query_set.0.iter().cloned() {
            evaluations_labels.push((q.0.clone(), (q.1).value.clone()));
        }
        evaluations_labels.sort_by(|a, b| a.0.cmp(&b.0));

        let mut evals_vec: Vec<NonNativeFieldVar<TargetField, BaseField>> = Vec::new();
        for (label, point) in evaluations_labels.iter() {
            if label != "outer_sumcheck" && label != "inner_sumcheck" {
                evals_vec.push(evaluations.get_lc_eval(label, point).unwrap());
            }
        }

        fs_rng.absorb_nonnative_field_elements(
            cs.ns(|| "final_absorb_nonnative_field_elements"),
            &evals_vec,
            OptimizationType::Weight,
        )?;

        let (opening_challenges, opening_challenges_bits) = fs_rng.squeeze_128_bits_field_elements_and_bits(
            cs.ns(|| "opening_squeeze_128_bits_field_elements_and_bits"),
            num_opening_challenges,
        )?;
        let (batching_rands, batching_rands_bits) = fs_rng.squeeze_128_bits_field_elements_and_bits(
            cs.ns(|| "batching_squeeze_128_bits_field_elements_and_bits"),
            num_batching_rands,
        )?;

        eprintln!("before PC checks: constraints: {}", cs.num_constraints());

        let rand_data = PCCheckRandomDataVar::<TargetField, BaseField> {
            opening_challenges,
            opening_challenges_bits,
            batching_rands,
            batching_rands_bits,
        };

        Ok(PCG::prepared_check_combinations(
            cs.ns(|| "prepared_check_combinations"),
            &prepared_verifying_key.prepared_verifier_key,
            &lc,
            &comm,
            &query_set,
            &evaluations,
            &proof.pc_batch_proof,
            &rand_data,
        )?)
    }

    /// Verify with an established hashchain initial state.
    pub fn verify<
        CS: ConstraintSystem<BaseField>,
        PR: FiatShamirRng<TargetField, BaseField>,
        R: FiatShamirRngVar<TargetField, BaseField, PR>,
    >(
        mut cs: CS,
        verifying_key: &CircuitVerifyingKeyVar<TargetField, BaseField, PC, PCG>,
        public_input: &[NonNativeFieldVar<TargetField, BaseField>],
        proof: &ProofVar<TargetField, BaseField, PC, PCG>,
    ) -> Result<Boolean, MarlinError> {
<<<<<<< HEAD
        eprintln!("before prepared_VK: constraints: {}", cs.num_constraints());

        let prepared_verifying_key = verifying_key.prepare(cs.ns(|| "prepare"))?;
        Self::prepared_verify::<_, PR, R>(
=======
        let prepared_verifying_key = PreparedCircuitVerifyingKeyVar::<TargetField, BaseField, PC, PCG, PR, R>::prepare(
            cs.ns(|| "prepare"),
            &verifying_key,
        )?;
        Self::prepared_verify(
>>>>>>> 50b788f4
            cs.ns(|| "prepared_verify"),
            &prepared_verifying_key,
            public_input,
            proof,
        )
    }
}

#[cfg(test)]
mod test {
    use core::ops::MulAssign;

    use hashbrown::HashMap;

    use snarkvm_curves::{
        bls12_377::{Bls12_377, Fq, Fr},
        bw6_761::BW6_761,
    };
    use snarkvm_gadgets::{
        curves::bls12_377::PairingGadget as Bls12_377PairingGadget,
        traits::{alloc::AllocGadget, eq::EqGadget},
    };
    use snarkvm_polycommit::sonic_pc::{
        commitment::commitment::CommitmentVar,
        proof::batch_lc_proof::BatchLCProofVar,
        sonic_kzg10::SonicKZG10Gadget,
        SonicKZG10,
    };
    use snarkvm_r1cs::TestConstraintSystem;
    use snarkvm_utilities::{test_rng, UniformRand};

    use crate::{
        constraints::{proof::ProverMessageVar, snark::test::Circuit},
        fiat_shamir::{
            FiatShamirAlgebraicSpongeRng,
            FiatShamirAlgebraicSpongeRngVar,
            PoseidonSponge,
            PoseidonSpongeVar,
        },
        marlin::{MarlinRecursiveMode, MarlinSNARK as MarlinCore, Proof},
    };

    use super::*;

    type PC = SonicKZG10<Bls12_377>;
    type PCGadget = SonicKZG10Gadget<Bls12_377, BW6_761, Bls12_377PairingGadget>;

    type FS = FiatShamirAlgebraicSpongeRng<Fr, Fq, PoseidonSponge<Fq>>;
    type FSG = FiatShamirAlgebraicSpongeRngVar<Fr, Fq, PoseidonSponge<Fq>, PoseidonSpongeVar<Fq>>;

    type MarlinInst = MarlinCore<Fr, Fq, PC, FS, MarlinRecursiveMode>;

    #[test]
    fn verifier_test() {
        let rng = &mut test_rng();

        let max_degree = crate::ahp::AHPForR1CS::<Fr>::max_degree(10000, 25, 10000).unwrap();
        let universal_srs = MarlinInst::universal_setup(max_degree, rng).unwrap();

        let num_constraints = 10000;
        let num_variables = 25;

        let a = Fr::rand(rng);
        let b = Fr::rand(rng);
        let mut c = a;
        c.mul_assign(&b);

        let circ = Circuit {
            a: Some(a),
            b: Some(b),
            num_constraints,
            num_variables,
        };

        let (circuit_pk, circuit_vk) = MarlinInst::circuit_setup(&universal_srs, &circ).unwrap();
        println!("Called index");

        let proof = MarlinInst::prove(&circuit_pk, &circ, rng).unwrap();
        println!("Called prover");

        assert!(MarlinInst::verify(&circuit_vk, &[c], &proof).unwrap());
        println!("Called verifier");
        println!("\nShould not verify (i.e. verifier messages should print below):");
        assert!(!MarlinInst::verify(&circuit_vk, &[a], &proof).unwrap());

        // Native works; now convert to the constraint world!

        let mut cs = TestConstraintSystem::<Fq>::new();

        // BEGIN: ivk to ivk_gadget
        let ivk_gadget: CircuitVerifyingKeyVar<Fr, Fq, PC, PCGadget> =
            CircuitVerifyingKeyVar::alloc(cs.ns(|| "alloc_circuit_vk"), || Ok(circuit_vk)).unwrap();
        // END: ivk to ivk_gadget

        // BEGIN: public input to public_input_gadget
        let public_input: Vec<Fr> = vec![c];

        let public_input_gadget: Vec<NonNativeFieldVar<Fr, Fq>> = public_input
            .iter()
            .enumerate()
            .map(|(i, x)| NonNativeFieldVar::alloc_input(cs.ns(|| format!("alloc_input_{}", i)), || Ok(x)).unwrap())
            .collect();
        // END: public input to public_input_gadget

        // BEGIN: proof to proof_gadget
        let Proof {
            commitments,
            evaluations,
            prover_messages,
            pc_proof,
            ..
        } = proof;

        let commitment_gadgets: Vec<Vec<CommitmentVar<Bls12_377, BW6_761, Bls12_377PairingGadget>>> = commitments
            .iter()
            .enumerate()
            .map(|(i, lst)| {
                lst.iter()
                    .enumerate()
                    .map(|(j, comm)| {
                        CommitmentVar::alloc(cs.ns(|| format!("alloc_commitment_{}_{}", i, j)), || Ok(comm)).unwrap()
                    })
                    .collect()
            })
            .collect();

        let evaluation_gadgets_vec: Vec<NonNativeFieldVar<Fr, Fq>> = evaluations
            .iter()
            .enumerate()
            .map(|(i, eval)| {
                NonNativeFieldVar::alloc(cs.ns(|| format!("alloc_evaluation_{}", i)), || Ok(eval)).unwrap()
            })
            .collect();

        let prover_message_gadgets: Vec<ProverMessageVar<Fr, Fq>> = prover_messages
            .iter()
            .enumerate()
            .map(|(i, msg)| {
                let field_elements: Vec<NonNativeFieldVar<Fr, Fq>> = match msg.field_elements.is_empty() {
                    true => Vec::new(),
                    false => msg
                        .field_elements
                        .iter()
                        .map(|elem| {
                            NonNativeFieldVar::alloc(cs.ns(|| format!("alloc_prover message_{}", i)), || Ok(elem))
                                .unwrap()
                        })
                        .collect(),
                };

                ProverMessageVar { field_elements }
            })
            .collect();

        let pc_batch_proof =
            BatchLCProofVar::<Bls12_377, BW6_761, Bls12_377PairingGadget>::alloc(cs.ns(|| "alloc#proof"), || {
                Ok(pc_proof)
            })
            .unwrap();

        let mut evaluation_gadgets = HashMap::<String, NonNativeFieldVar<Fr, Fq>>::new();

        const ALL_POLYNOMIALS: [&str; 7] = [
            "g_1",
            "g_2",
            "t",
            "vanishing_poly_h_alpha",
            "vanishing_poly_h_beta",
            "vanishing_poly_k_gamma",
            "z_b",
        ];

        for (s, eval) in ALL_POLYNOMIALS.iter().zip(evaluation_gadgets_vec.iter()) {
            evaluation_gadgets.insert(s.to_string(), (*eval).clone());
        }

        let proof_gadget: ProofVar<Fr, Fq, PC, PCGadget> = ProofVar {
            commitments: commitment_gadgets,
            evaluations: evaluation_gadgets,
            prover_messages: prover_message_gadgets,
            pc_batch_proof,
        };
        // END: proof to proof_gadget

        MarlinVerificationGadget::<Fr, Fq, PC, PCGadget>::verify::<_, FS, FSG>(
            cs.ns(|| "marlin_verification"),
            &ivk_gadget,
            &public_input_gadget,
            &proof_gadget,
        )
        .unwrap()
        .enforce_equal(cs.ns(|| "enforce_equal"), &Boolean::Constant(true))
        .unwrap();

        assert!(
            cs.is_satisfied(),
            "Constraints not satisfied: {}",
            cs.which_is_unsatisfied().unwrap()
        );

        println!("cs - number of constraints: {}", cs.num_constraints());
        println!("cs - number of private variables: {}", cs.num_private_variables());
        println!("cs - number of public variables: {}", cs.num_public_variables());
    }
}<|MERGE_RESOLUTION|>--- conflicted
+++ resolved
@@ -32,12 +32,7 @@
     String,
     Vec,
 };
-<<<<<<< HEAD
 use snarkvm_algorithms::{crypto_hash::PoseidonDefaultParametersField, fft::EvaluationDomain};
-=======
-use core::marker::PhantomData;
-use snarkvm_algorithms::fft::EvaluationDomain;
->>>>>>> 50b788f4
 use snarkvm_fields::PrimeField;
 use snarkvm_gadgets::{
     bits::Boolean,
@@ -67,15 +62,8 @@
     for MarlinVerificationGadget<TargetField, BaseField, PC, PCG>
 where
     TargetField: PrimeField,
-<<<<<<< HEAD
     BaseField: PrimeField + PoseidonDefaultParametersField,
     PC: PolynomialCommitment<TargetField, BaseField>,
-=======
-    BaseField: PrimeField,
-    PC: PolynomialCommitment<TargetField>,
-    PC::VerifierKey: ToConstraintField<BaseField>,
-    PC::Commitment: ToConstraintField<BaseField>,
->>>>>>> 50b788f4
     PCG: PCCheckVar<TargetField, PC, BaseField>,
     FS: FiatShamirRng<TargetField, BaseField>,
     MM: MarlinMode,
@@ -126,13 +114,8 @@
 impl<TargetField, BaseField, PC, PCG> MarlinVerificationGadget<TargetField, BaseField, PC, PCG>
 where
     TargetField: PrimeField,
-<<<<<<< HEAD
     BaseField: PrimeField + PoseidonDefaultParametersField,
     PC: PolynomialCommitment<TargetField, BaseField>,
-=======
-    BaseField: PrimeField,
-    PC: PolynomialCommitment<TargetField>,
->>>>>>> 50b788f4
     PCG: PCCheckVar<TargetField, PC, BaseField>,
 {
     /// The encoding of the protocol name for use as seed.
@@ -276,18 +259,10 @@
         public_input: &[NonNativeFieldVar<TargetField, BaseField>],
         proof: &ProofVar<TargetField, BaseField, PC, PCG>,
     ) -> Result<Boolean, MarlinError> {
-<<<<<<< HEAD
         eprintln!("before prepared_VK: constraints: {}", cs.num_constraints());
 
         let prepared_verifying_key = verifying_key.prepare(cs.ns(|| "prepare"))?;
         Self::prepared_verify::<_, PR, R>(
-=======
-        let prepared_verifying_key = PreparedCircuitVerifyingKeyVar::<TargetField, BaseField, PC, PCG, PR, R>::prepare(
-            cs.ns(|| "prepare"),
-            &verifying_key,
-        )?;
-        Self::prepared_verify(
->>>>>>> 50b788f4
             cs.ns(|| "prepared_verify"),
             &prepared_verifying_key,
             public_input,

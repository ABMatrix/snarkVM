--- conflicted
+++ resolved
@@ -28,11 +28,10 @@
         // Ensure the number of field elements does not exceed the maximum allowed size.
         match num_fields <= N::MAX_DATA_SIZE_IN_FIELDS as usize {
             // Return the number of field elements.
-<<<<<<< HEAD
-            true => u16::try_from(num_fields).map_err(|_| anyhow!("Number of field elements is more than u16::MAX")),
-=======
-            true => Ok(u16::try_from(num_fields)?),
->>>>>>> 5c7307d6
+            true => match u16::try_from(num_fields) {
+                Ok(num_fields) => Ok(num_fields),
+                Err(_) => bail!("Number of plaintext field elements exceeds u16::MAX."),
+            },
             false => bail!("Plaintext is too large to encode in field elements."),
         }
     }

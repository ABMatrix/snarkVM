// Copyright (C) 2019-2021 Aleo Systems Inc.
// This file is part of the snarkVM library.

// The snarkVM library is free software: you can redistribute it and/or modify
// it under the terms of the GNU General Public License as published by
// the Free Software Foundation, either version 3 of the License, or
// (at your option) any later version.

// The snarkVM library is distributed in the hope that it will be useful,
// but WITHOUT ANY WARRANTY; without even the implied warranty of
// MERCHANTABILITY or FITNESS FOR A PARTICULAR PURPOSE. See the
// GNU General Public License for more details.

// You should have received a copy of the GNU General Public License
// along with the snarkVM library. If not, see <https://www.gnu.org/licenses/>.

use std::fmt;

use prost::Message;

use crate::{ir, Function, Header, Instruction, MaskData, RepeatData};

<<<<<<< HEAD
use anyhow::{anyhow, Result};
=======
use anyhow::*;
use serde::Serialize;
>>>>>>> 16c44384

#[derive(Debug, Clone, PartialEq, Serialize)]
pub struct Program {
    pub header: Header,
    pub functions: Vec<Function>,
}

impl Program {
    pub(crate) fn encode(&self) -> ir::Program {
        ir::Program {
            header: Some(self.header.encode()),
            functions: self.functions.iter().map(|x| x.encode()).collect(),
        }
    }

    pub(crate) fn decode(program: ir::Program) -> Result<Self> {
        Ok(Self {
            header: Header::decode(program.header.ok_or_else(|| anyhow!("missing header for program"))?)?,
            functions: program
                .functions
                .into_iter()
                .map(Function::decode)
                .collect::<Result<Vec<Function>>>()?,
        })
    }

    pub fn serialize(&self) -> Result<Vec<u8>> {
        let mut out = vec![];
        self.encode().encode(&mut out)?;
        Ok(out)
    }

    pub fn deserialize(input: &[u8]) -> Result<Self> {
        Self::decode(ir::Program::decode(input)?)
    }
}

impl fmt::Display for Program {
    fn fmt(&self, f: &mut fmt::Formatter<'_>) -> fmt::Result {
        for (i, function) in self.functions.iter().enumerate() {
            writeln!(f, "decl f{}: <{}>", i, function.argument_start_variable)?;
            let mut indent = 1usize;
            // indentation scheme assumes a well formed program (no inner masks/repeats are longer than parent mask/repeat/function body)
            let mut indent_stops = vec![];
            for (i, instruction) in function.instructions.iter().enumerate() {
                for _ in 0..indent {
                    write!(f, "  ")?;
                }
                instruction.fmt(f)?;
                writeln!(f, "")?;
                loop {
                    if let Some(indent_stop) = indent_stops.last().copied() {
                        if indent_stop == i {
                            indent -= 1;
                            indent_stops.pop();
                            continue;
                        }
                    }
                    break;
                }
                match instruction {
                    Instruction::Mask(MaskData { instruction_count, .. })
                    | Instruction::Repeat(RepeatData { instruction_count, .. }) => {
                        indent += 1;
                        indent_stops.push(i + *instruction_count as usize);
                    }
                    _ => (),
                }
            }
        }
        Ok(())
    }
}<|MERGE_RESOLUTION|>--- conflicted
+++ resolved
@@ -20,12 +20,8 @@
 
 use crate::{ir, Function, Header, Instruction, MaskData, RepeatData};
 
-<<<<<<< HEAD
 use anyhow::{anyhow, Result};
-=======
-use anyhow::*;
 use serde::Serialize;
->>>>>>> 16c44384
 
 #[derive(Debug, Clone, PartialEq, Serialize)]
 pub struct Program {
